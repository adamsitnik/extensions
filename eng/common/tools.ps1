--- conflicted
+++ resolved
@@ -596,19 +596,7 @@
       ExitWithExitCode 1
     }
     $dotnetPath = Join-Path $dotnetRoot (GetExecutableFileName 'dotnet')
-<<<<<<< HEAD
-
-    # Use override if it exists - commonly set by source-build
-    if ($null -eq $env:_OverrideArcadeInitializeBuildToolFramework) {
-      $initializeBuildToolFramework="net8.0"
-    } else {
-      $initializeBuildToolFramework=$env:_OverrideArcadeInitializeBuildToolFramework
-    }
-
-    $buildTool = @{ Path = $dotnetPath; Command = 'msbuild'; Tool = 'dotnet'; Framework = $initializeBuildToolFramework }
-=======
     $buildTool = @{ Path = $dotnetPath; Command = 'msbuild'; Tool = 'dotnet'; Framework = 'net9.0' }
->>>>>>> 931d0a1c
   } elseif ($msbuildEngine -eq "vs") {
     try {
       $msbuildPath = InitializeVisualStudioMSBuild -install:$restore
