--- conflicted
+++ resolved
@@ -132,15 +132,9 @@
       <Uri>https://github.com/dotnet/runtime</Uri>
       <Sha>8d952f719f623e2680599c5977c014b8e2c54934</Sha>
     </Dependency>
-<<<<<<< HEAD
-    <Dependency Name="Microsoft.Extensions.DependencyInjection.Abstractions" Version="8.0.1" CoherentParentDependency="Microsoft.AspNetCore.App.Runtime.win-x64">
-      <Uri>https://dev.azure.com/dnceng/internal/_git/dotnet-runtime</Uri>
-      <Sha>9f4b1f5d664afdfc80e1508ab7ed099dff210fbd</Sha>
-=======
     <Dependency Name="System.Text.Encodings.Web" Version="9.0.0-preview.3.24162.1" CoherentParentDependency="Microsoft.AspNetCore.App.Runtime.win-x64">
       <Uri>https://github.com/dotnet/runtime</Uri>
       <Sha>8d952f719f623e2680599c5977c014b8e2c54934</Sha>
->>>>>>> c1b7857b
     </Dependency>
     <Dependency Name="System.Text.Json" Version="9.0.0-preview.3.24162.1" CoherentParentDependency="Microsoft.AspNetCore.App.Runtime.win-x64">
       <Uri>https://github.com/dotnet/runtime</Uri>
@@ -162,15 +156,9 @@
       <Uri>https://github.com/dotnet/aspnetcore</Uri>
       <Sha>268a2dfc29b33e3fdb73cbac6eb198c05314d77e</Sha>
     </Dependency>
-<<<<<<< HEAD
-    <Dependency Name="Microsoft.Extensions.Logging.Abstractions" Version="8.0.1" CoherentParentDependency="Microsoft.AspNetCore.App.Runtime.win-x64">
-      <Uri>https://dev.azure.com/dnceng/internal/_git/dotnet-runtime</Uri>
-      <Sha>9f4b1f5d664afdfc80e1508ab7ed099dff210fbd</Sha>
-=======
     <Dependency Name="Microsoft.AspNetCore.TestHost" Version="9.0.0-preview.3.24163.1">
       <Uri>https://github.com/dotnet/aspnetcore</Uri>
       <Sha>268a2dfc29b33e3fdb73cbac6eb198c05314d77e</Sha>
->>>>>>> c1b7857b
     </Dependency>
     <Dependency Name="Microsoft.Extensions.Caching.StackExchangeRedis" Version="9.0.0-preview.3.24163.1">
       <Uri>https://github.com/dotnet/aspnetcore</Uri>
@@ -192,105 +180,6 @@
       <Uri>https://github.com/dotnet/aspnetcore</Uri>
       <Sha>268a2dfc29b33e3fdb73cbac6eb198c05314d77e</Sha>
     </Dependency>
-<<<<<<< HEAD
-    <Dependency Name="Microsoft.Extensions.Options" Version="8.0.2" CoherentParentDependency="Microsoft.AspNetCore.App.Runtime.win-x64">
-      <Uri>https://dev.azure.com/dnceng/internal/_git/dotnet-runtime</Uri>
-      <Sha>9f4b1f5d664afdfc80e1508ab7ed099dff210fbd</Sha>
-    </Dependency>
-    <Dependency Name="Microsoft.Extensions.Primitives" Version="8.0.0" CoherentParentDependency="Microsoft.AspNetCore.App.Runtime.win-x64">
-      <Uri>https://dev.azure.com/dnceng/internal/_git/dotnet-runtime</Uri>
-      <Sha>5535e31a712343a63f5d7d796cd874e563e5ac14</Sha>
-    </Dependency>
-    <Dependency Name="System.Collections.Immutable" Version="8.0.0" CoherentParentDependency="Microsoft.AspNetCore.App.Runtime.win-x64">
-      <Uri>https://dev.azure.com/dnceng/internal/_git/dotnet-runtime</Uri>
-      <Sha>5535e31a712343a63f5d7d796cd874e563e5ac14</Sha>
-    </Dependency>
-    <Dependency Name="System.Configuration.ConfigurationManager" Version="8.0.0" CoherentParentDependency="Microsoft.AspNetCore.App.Runtime.win-x64">
-      <Uri>https://dev.azure.com/dnceng/internal/_git/dotnet-runtime</Uri>
-      <Sha>5535e31a712343a63f5d7d796cd874e563e5ac14</Sha>
-    </Dependency>
-    <Dependency Name="System.Diagnostics.DiagnosticSource" Version="8.0.0" CoherentParentDependency="Microsoft.AspNetCore.App.Runtime.win-x64">
-      <Uri>https://dev.azure.com/dnceng/internal/_git/dotnet-runtime</Uri>
-      <Sha>5535e31a712343a63f5d7d796cd874e563e5ac14</Sha>
-    </Dependency>
-    <Dependency Name="System.Diagnostics.PerformanceCounter" Version="8.0.0" CoherentParentDependency="Microsoft.AspNetCore.App.Runtime.win-x64">
-      <Uri>https://dev.azure.com/dnceng/internal/_git/dotnet-runtime</Uri>
-      <Sha>5535e31a712343a63f5d7d796cd874e563e5ac14</Sha>
-    </Dependency>
-    <Dependency Name="System.IO.Hashing" Version="8.0.0" CoherentParentDependency="Microsoft.AspNetCore.App.Runtime.win-x64">
-      <Uri>https://dev.azure.com/dnceng/internal/_git/dotnet-runtime</Uri>
-      <Sha>5535e31a712343a63f5d7d796cd874e563e5ac14</Sha>
-    </Dependency>
-    <Dependency Name="System.Net.Http.Json" Version="8.0.0" CoherentParentDependency="Microsoft.AspNetCore.App.Runtime.win-x64">
-      <Uri>https://dev.azure.com/dnceng/internal/_git/dotnet-runtime</Uri>
-      <Sha>5535e31a712343a63f5d7d796cd874e563e5ac14</Sha>
-    </Dependency>
-    <Dependency Name="System.Security.Cryptography.Pkcs" Version="8.0.0" CoherentParentDependency="Microsoft.AspNetCore.App.Runtime.win-x64">
-      <Uri>https://dev.azure.com/dnceng/internal/_git/dotnet-runtime</Uri>
-      <Sha>5535e31a712343a63f5d7d796cd874e563e5ac14</Sha>
-    </Dependency>
-    <Dependency Name="System.Security.Cryptography.Xml" Version="8.0.0" CoherentParentDependency="Microsoft.AspNetCore.App.Runtime.win-x64">
-      <Uri>https://dev.azure.com/dnceng/internal/_git/dotnet-runtime</Uri>
-      <Sha>5535e31a712343a63f5d7d796cd874e563e5ac14</Sha>
-    </Dependency>
-    <Dependency Name="System.Text.Encodings.Web" Version="8.0.0" CoherentParentDependency="Microsoft.AspNetCore.App.Runtime.win-x64">
-      <Uri>https://dev.azure.com/dnceng/internal/_git/dotnet-runtime</Uri>
-      <Sha>5535e31a712343a63f5d7d796cd874e563e5ac14</Sha>
-    </Dependency>
-    <Dependency Name="System.Text.Json" Version="8.0.3" CoherentParentDependency="Microsoft.AspNetCore.App.Runtime.win-x64">
-      <Uri>https://dev.azure.com/dnceng/internal/_git/dotnet-runtime</Uri>
-      <Sha>9f4b1f5d664afdfc80e1508ab7ed099dff210fbd</Sha>
-    </Dependency>
-    <Dependency Name="System.Runtime.Caching" Version="8.0.0" CoherentParentDependency="Microsoft.AspNetCore.App.Runtime.win-x64">
-      <Uri>https://dev.azure.com/dnceng/internal/_git/dotnet-runtime</Uri>
-      <Sha>5535e31a712343a63f5d7d796cd874e563e5ac14</Sha>
-    </Dependency>
-    <Dependency Name="Microsoft.AspNetCore.App.Runtime.win-x64" Version="8.0.3">
-      <Uri>https://dev.azure.com/dnceng/internal/_git/dotnet-aspnetcore</Uri>
-      <Sha>88ec3bc3f37e76fbcc932a25f9f0c1c29fe2b343</Sha>
-    </Dependency>
-    <Dependency Name="Microsoft.AspNetCore.Mvc.Testing" Version="8.0.3">
-      <Uri>https://dev.azure.com/dnceng/internal/_git/dotnet-aspnetcore</Uri>
-      <Sha>88ec3bc3f37e76fbcc932a25f9f0c1c29fe2b343</Sha>
-    </Dependency>
-    <Dependency Name="Microsoft.AspNetCore.TestHost" Version="8.0.3">
-      <Uri>https://dev.azure.com/dnceng/internal/_git/dotnet-aspnetcore</Uri>
-      <Sha>88ec3bc3f37e76fbcc932a25f9f0c1c29fe2b343</Sha>
-    </Dependency>
-    <Dependency Name="Microsoft.Extensions.Caching.StackExchangeRedis" Version="8.0.3">
-      <Uri>https://dev.azure.com/dnceng/internal/_git/dotnet-aspnetcore</Uri>
-      <Sha>88ec3bc3f37e76fbcc932a25f9f0c1c29fe2b343</Sha>
-    </Dependency>
-    <Dependency Name="Microsoft.Extensions.Diagnostics.HealthChecks.Abstractions" Version="8.0.3">
-      <Uri>https://dev.azure.com/dnceng/internal/_git/dotnet-aspnetcore</Uri>
-      <Sha>88ec3bc3f37e76fbcc932a25f9f0c1c29fe2b343</Sha>
-    </Dependency>
-    <Dependency Name="Microsoft.Extensions.Diagnostics.HealthChecks" Version="8.0.3">
-      <Uri>https://dev.azure.com/dnceng/internal/_git/dotnet-aspnetcore</Uri>
-      <Sha>88ec3bc3f37e76fbcc932a25f9f0c1c29fe2b343</Sha>
-    </Dependency>
-    <Dependency Name="Microsoft.Extensions.Features" Version="8.0.3">
-      <Uri>https://dev.azure.com/dnceng/internal/_git/dotnet-aspnetcore</Uri>
-      <Sha>88ec3bc3f37e76fbcc932a25f9f0c1c29fe2b343</Sha>
-    </Dependency>
-    <Dependency Name="Microsoft.Extensions.Http.Polly" Version="8.0.3">
-      <Uri>https://dev.azure.com/dnceng/internal/_git/dotnet-aspnetcore</Uri>
-      <Sha>88ec3bc3f37e76fbcc932a25f9f0c1c29fe2b343</Sha>
-    </Dependency>
-    <Dependency Name="Microsoft.Extensions.ObjectPool" Version="8.0.3">
-      <Uri>https://dev.azure.com/dnceng/internal/_git/dotnet-aspnetcore</Uri>
-      <Sha>88ec3bc3f37e76fbcc932a25f9f0c1c29fe2b343</Sha>
-    </Dependency>
-  </ProductDependencies>
-  <ToolsetDependencies>
-    <Dependency Name="Microsoft.DotNet.Arcade.Sdk" Version="8.0.0-beta.24165.4">
-      <Uri>https://github.com/dotnet/arcade</Uri>
-      <Sha>f311667e0587f19c3fa9553a909975662107a351</Sha>
-    </Dependency>
-    <Dependency Name="Microsoft.DotNet.Helix.Sdk" Version="8.0.0-beta.24165.4">
-      <Uri>https://github.com/dotnet/arcade</Uri>
-      <Sha>f311667e0587f19c3fa9553a909975662107a351</Sha>
-=======
     <Dependency Name="Microsoft.Extensions.ObjectPool" Version="9.0.0-preview.3.24163.1">
       <Uri>https://github.com/dotnet/aspnetcore</Uri>
       <Sha>268a2dfc29b33e3fdb73cbac6eb198c05314d77e</Sha>
@@ -304,7 +193,6 @@
     <Dependency Name="Microsoft.DotNet.Helix.Sdk" Version="9.0.0-beta.24165.6">
       <Uri>https://github.com/dotnet/arcade</Uri>
       <Sha>ace00d8719b8d1fdfd0cc05f71bb9af216338d27</Sha>
->>>>>>> c1b7857b
     </Dependency>
   </ToolsetDependencies>
 </Dependencies>