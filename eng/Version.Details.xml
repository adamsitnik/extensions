--- conflicted
+++ resolved
@@ -136,43 +136,6 @@
       <Uri>https://github.com/dotnet/runtime</Uri>
       <Sha>1d352cb36c06a16bc93e424809fb431d5795e741</Sha>
     </Dependency>
-<<<<<<< HEAD
-    <Dependency Name="Microsoft.AspNetCore.App.Runtime.win-x64" Version="8.0.0-rtm.23504.12">
-      <Uri>https://github.com/dotnet/aspnetcore</Uri>
-      <Sha>91314b6bde6e9823f848fb37100aea5df4e44c99</Sha>
-    </Dependency>
-    <Dependency Name="Microsoft.AspNetCore.Mvc.Testing" Version="8.0.0-rtm.23504.12">
-      <Uri>https://github.com/dotnet/aspnetcore</Uri>
-      <Sha>91314b6bde6e9823f848fb37100aea5df4e44c99</Sha>
-    </Dependency>
-    <Dependency Name="Microsoft.AspNetCore.TestHost" Version="8.0.0-rtm.23504.12">
-      <Uri>https://github.com/dotnet/aspnetcore</Uri>
-      <Sha>91314b6bde6e9823f848fb37100aea5df4e44c99</Sha>
-    </Dependency>
-    <Dependency Name="Microsoft.Extensions.Caching.StackExchangeRedis" Version="8.0.0-rtm.23504.12">
-      <Uri>https://github.com/dotnet/aspnetcore</Uri>
-      <Sha>91314b6bde6e9823f848fb37100aea5df4e44c99</Sha>
-    </Dependency>
-    <Dependency Name="Microsoft.Extensions.Diagnostics.HealthChecks.Abstractions" Version="8.0.0-rtm.23504.12">
-      <Uri>https://github.com/dotnet/aspnetcore</Uri>
-      <Sha>91314b6bde6e9823f848fb37100aea5df4e44c99</Sha>
-    </Dependency>
-    <Dependency Name="Microsoft.Extensions.Diagnostics.HealthChecks" Version="8.0.0-rtm.23504.12">
-      <Uri>https://github.com/dotnet/aspnetcore</Uri>
-      <Sha>91314b6bde6e9823f848fb37100aea5df4e44c99</Sha>
-    </Dependency>
-    <Dependency Name="Microsoft.Extensions.Features" Version="8.0.0-rtm.23504.12">
-      <Uri>https://github.com/dotnet/aspnetcore</Uri>
-      <Sha>91314b6bde6e9823f848fb37100aea5df4e44c99</Sha>
-    </Dependency>
-    <Dependency Name="Microsoft.Extensions.Http.Polly" Version="8.0.0-rtm.23504.12">
-      <Uri>https://github.com/dotnet/aspnetcore</Uri>
-      <Sha>91314b6bde6e9823f848fb37100aea5df4e44c99</Sha>
-    </Dependency>
-    <Dependency Name="Microsoft.Extensions.ObjectPool" Version="8.0.0-rtm.23504.12">
-      <Uri>https://github.com/dotnet/aspnetcore</Uri>
-      <Sha>91314b6bde6e9823f848fb37100aea5df4e44c99</Sha>
-=======
     <Dependency Name="System.Text.Json" Version="9.0.0-alpha.1.23503.19" CoherentParentDependency="Microsoft.AspNetCore.App.Runtime.win-x64">
       <Uri>https://github.com/dotnet/runtime</Uri>
       <Sha>1d352cb36c06a16bc93e424809fb431d5795e741</Sha>
@@ -220,7 +183,6 @@
     <Dependency Name="Microsoft.Extensions.ObjectPool" Version="9.0.0-alpha.1.23504.22">
       <Uri>https://github.com/dotnet/aspnetcore</Uri>
       <Sha>933bc8447e10e3e4a327e8ac1c598935ddd294ae</Sha>
->>>>>>> 3e6ac073
     </Dependency>
   </ProductDependencies>
   <ToolsetDependencies>
