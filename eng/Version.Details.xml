<Dependencies>
  <ProductDependencies>
    <Dependency Name="Microsoft.Bcl.TimeProvider" Version="9.0.0-preview.4.24202.16" CoherentParentDependency="Microsoft.AspNetCore.App.Runtime.win-x64">
      <Uri>https://github.com/dotnet/runtime</Uri>
      <Sha>85e8f688ffaf02743da29adff95e98ebd22a6f53</Sha>
    </Dependency>
    <Dependency Name="Microsoft.Extensions.Caching.Abstractions" Version="9.0.0-preview.4.24202.16" CoherentParentDependency="Microsoft.AspNetCore.App.Runtime.win-x64">
      <Uri>https://github.com/dotnet/runtime</Uri>
      <Sha>85e8f688ffaf02743da29adff95e98ebd22a6f53</Sha>
    </Dependency>
    <Dependency Name="Microsoft.Extensions.Caching.Memory" Version="9.0.0-preview.4.24202.16" CoherentParentDependency="Microsoft.AspNetCore.App.Runtime.win-x64">
      <Uri>https://github.com/dotnet/runtime</Uri>
      <Sha>85e8f688ffaf02743da29adff95e98ebd22a6f53</Sha>
    </Dependency>
    <Dependency Name="Microsoft.Extensions.Configuration.Abstractions" Version="9.0.0-preview.4.24202.16" CoherentParentDependency="Microsoft.AspNetCore.App.Runtime.win-x64">
      <Uri>https://github.com/dotnet/runtime</Uri>
      <Sha>85e8f688ffaf02743da29adff95e98ebd22a6f53</Sha>
    </Dependency>
    <Dependency Name="Microsoft.Extensions.Configuration.Binder" Version="9.0.0-preview.4.24202.16" CoherentParentDependency="Microsoft.AspNetCore.App.Runtime.win-x64">
      <Uri>https://github.com/dotnet/runtime</Uri>
      <Sha>85e8f688ffaf02743da29adff95e98ebd22a6f53</Sha>
    </Dependency>
    <Dependency Name="Microsoft.Extensions.Configuration.CommandLine" Version="9.0.0-preview.4.24202.16" CoherentParentDependency="Microsoft.AspNetCore.App.Runtime.win-x64">
      <Uri>https://github.com/dotnet/runtime</Uri>
      <Sha>85e8f688ffaf02743da29adff95e98ebd22a6f53</Sha>
    </Dependency>
    <Dependency Name="Microsoft.Extensions.Configuration.Json" Version="9.0.0-preview.4.24202.16" CoherentParentDependency="Microsoft.AspNetCore.App.Runtime.win-x64">
      <Uri>https://github.com/dotnet/runtime</Uri>
      <Sha>85e8f688ffaf02743da29adff95e98ebd22a6f53</Sha>
    </Dependency>
    <Dependency Name="Microsoft.Extensions.Configuration" Version="9.0.0-preview.4.24202.16" CoherentParentDependency="Microsoft.AspNetCore.App.Runtime.win-x64">
      <Uri>https://github.com/dotnet/runtime</Uri>
      <Sha>85e8f688ffaf02743da29adff95e98ebd22a6f53</Sha>
    </Dependency>
    <Dependency Name="Microsoft.Extensions.DependencyInjection.Abstractions" Version="9.0.0-preview.4.24202.16" CoherentParentDependency="Microsoft.AspNetCore.App.Runtime.win-x64">
      <Uri>https://github.com/dotnet/runtime</Uri>
      <Sha>85e8f688ffaf02743da29adff95e98ebd22a6f53</Sha>
    </Dependency>
    <Dependency Name="Microsoft.Extensions.DependencyInjection" Version="9.0.0-preview.4.24202.16" CoherentParentDependency="Microsoft.AspNetCore.App.Runtime.win-x64">
      <Uri>https://github.com/dotnet/runtime</Uri>
      <Sha>85e8f688ffaf02743da29adff95e98ebd22a6f53</Sha>
    </Dependency>
    <Dependency Name="Microsoft.Extensions.Hosting.Abstractions" Version="9.0.0-preview.4.24202.16" CoherentParentDependency="Microsoft.AspNetCore.App.Runtime.win-x64">
      <Uri>https://github.com/dotnet/runtime</Uri>
      <Sha>85e8f688ffaf02743da29adff95e98ebd22a6f53</Sha>
    </Dependency>
    <Dependency Name="Microsoft.Extensions.Diagnostics" Version="9.0.0-preview.4.24202.16" CoherentParentDependency="Microsoft.AspNetCore.App.Runtime.win-x64">
      <Uri>https://github.com/dotnet/runtime</Uri>
      <Sha>85e8f688ffaf02743da29adff95e98ebd22a6f53</Sha>
    </Dependency>
    <Dependency Name="Microsoft.Extensions.Hosting" Version="9.0.0-preview.4.24202.16" CoherentParentDependency="Microsoft.AspNetCore.App.Runtime.win-x64">
      <Uri>https://github.com/dotnet/runtime</Uri>
      <Sha>85e8f688ffaf02743da29adff95e98ebd22a6f53</Sha>
    </Dependency>
    <Dependency Name="Microsoft.Extensions.Http" Version="9.0.0-preview.4.24202.16" CoherentParentDependency="Microsoft.AspNetCore.App.Runtime.win-x64">
      <Uri>https://github.com/dotnet/runtime</Uri>
      <Sha>85e8f688ffaf02743da29adff95e98ebd22a6f53</Sha>
    </Dependency>
    <Dependency Name="Microsoft.Extensions.Logging.Abstractions" Version="9.0.0-preview.4.24202.16" CoherentParentDependency="Microsoft.AspNetCore.App.Runtime.win-x64">
      <Uri>https://github.com/dotnet/runtime</Uri>
      <Sha>85e8f688ffaf02743da29adff95e98ebd22a6f53</Sha>
    </Dependency>
    <Dependency Name="Microsoft.Extensions.Logging.Configuration" Version="9.0.0-preview.4.24202.16" CoherentParentDependency="Microsoft.AspNetCore.App.Runtime.win-x64">
      <Uri>https://github.com/dotnet/runtime</Uri>
      <Sha>85e8f688ffaf02743da29adff95e98ebd22a6f53</Sha>
    </Dependency>
    <Dependency Name="Microsoft.Extensions.Logging.Console" Version="9.0.0-preview.4.24202.16" CoherentParentDependency="Microsoft.AspNetCore.App.Runtime.win-x64">
      <Uri>https://github.com/dotnet/runtime</Uri>
      <Sha>85e8f688ffaf02743da29adff95e98ebd22a6f53</Sha>
    </Dependency>
    <Dependency Name="Microsoft.Extensions.Logging" Version="9.0.0-preview.4.24202.16" CoherentParentDependency="Microsoft.AspNetCore.App.Runtime.win-x64">
      <Uri>https://github.com/dotnet/runtime</Uri>
      <Sha>85e8f688ffaf02743da29adff95e98ebd22a6f53</Sha>
    </Dependency>
    <Dependency Name="Microsoft.Extensions.Options.ConfigurationExtensions" Version="9.0.0-preview.4.24202.16" CoherentParentDependency="Microsoft.AspNetCore.App.Runtime.win-x64">
      <Uri>https://github.com/dotnet/runtime</Uri>
      <Sha>85e8f688ffaf02743da29adff95e98ebd22a6f53</Sha>
    </Dependency>
    <Dependency Name="Microsoft.Extensions.Options.DataAnnotations" Version="9.0.0-preview.4.24202.16" CoherentParentDependency="Microsoft.AspNetCore.App.Runtime.win-x64">
      <Uri>https://github.com/dotnet/runtime</Uri>
      <Sha>85e8f688ffaf02743da29adff95e98ebd22a6f53</Sha>
    </Dependency>
    <Dependency Name="Microsoft.Extensions.Options" Version="9.0.0-preview.4.24202.16" CoherentParentDependency="Microsoft.AspNetCore.App.Runtime.win-x64">
      <Uri>https://github.com/dotnet/runtime</Uri>
      <Sha>85e8f688ffaf02743da29adff95e98ebd22a6f53</Sha>
    </Dependency>
    <Dependency Name="Microsoft.Extensions.Primitives" Version="9.0.0-preview.4.24202.16" CoherentParentDependency="Microsoft.AspNetCore.App.Runtime.win-x64">
      <Uri>https://github.com/dotnet/runtime</Uri>
      <Sha>85e8f688ffaf02743da29adff95e98ebd22a6f53</Sha>
    </Dependency>
    <Dependency Name="Microsoft.NETCore.App.Ref" Version="9.0.0-preview.4.24202.16" CoherentParentDependency="Microsoft.AspNetCore.App.Runtime.win-x64">
      <Uri>https://github.com/dotnet/runtime</Uri>
      <Sha>85e8f688ffaf02743da29adff95e98ebd22a6f53</Sha>
    </Dependency>
    <!--
         Win-x64 is used here because we have picked an arbitrary runtime identifier to flow the version of the latest NETCore.App runtime.
         All Runtime.$rid packages should have the same version.
    -->
    <Dependency Name="Microsoft.NETCore.App.Runtime.win-x64" Version="9.0.0-preview.4.24202.16" CoherentParentDependency="Microsoft.AspNetCore.App.Runtime.win-x64">
      <Uri>https://github.com/dotnet/runtime</Uri>
      <Sha>85e8f688ffaf02743da29adff95e98ebd22a6f53</Sha>
    </Dependency>
    <Dependency Name="System.Collections.Immutable" Version="9.0.0-preview.4.24202.16" CoherentParentDependency="Microsoft.AspNetCore.App.Runtime.win-x64">
      <Uri>https://github.com/dotnet/runtime</Uri>
      <Sha>85e8f688ffaf02743da29adff95e98ebd22a6f53</Sha>
    </Dependency>
    <Dependency Name="System.Configuration.ConfigurationManager" Version="9.0.0-preview.4.24202.16" CoherentParentDependency="Microsoft.AspNetCore.App.Runtime.win-x64">
      <Uri>https://github.com/dotnet/runtime</Uri>
      <Sha>85e8f688ffaf02743da29adff95e98ebd22a6f53</Sha>
    </Dependency>
    <Dependency Name="System.Diagnostics.DiagnosticSource" Version="9.0.0-preview.4.24202.16" CoherentParentDependency="Microsoft.AspNetCore.App.Runtime.win-x64">
      <Uri>https://github.com/dotnet/runtime</Uri>
      <Sha>85e8f688ffaf02743da29adff95e98ebd22a6f53</Sha>
    </Dependency>
    <Dependency Name="System.Diagnostics.PerformanceCounter" Version="9.0.0-preview.4.24202.16" CoherentParentDependency="Microsoft.AspNetCore.App.Runtime.win-x64">
      <Uri>https://github.com/dotnet/runtime</Uri>
      <Sha>85e8f688ffaf02743da29adff95e98ebd22a6f53</Sha>
    </Dependency>
    <Dependency Name="System.IO.Hashing" Version="9.0.0-preview.4.24202.16" CoherentParentDependency="Microsoft.AspNetCore.App.Runtime.win-x64">
      <Uri>https://github.com/dotnet/runtime</Uri>
      <Sha>85e8f688ffaf02743da29adff95e98ebd22a6f53</Sha>
    </Dependency>
    <Dependency Name="System.Net.Http.Json" Version="9.0.0-preview.4.24202.16" CoherentParentDependency="Microsoft.AspNetCore.App.Runtime.win-x64">
      <Uri>https://github.com/dotnet/runtime</Uri>
      <Sha>85e8f688ffaf02743da29adff95e98ebd22a6f53</Sha>
    </Dependency>
    <Dependency Name="System.Security.Cryptography.Pkcs" Version="9.0.0-preview.4.24202.16" CoherentParentDependency="Microsoft.AspNetCore.App.Runtime.win-x64">
      <Uri>https://github.com/dotnet/runtime</Uri>
      <Sha>85e8f688ffaf02743da29adff95e98ebd22a6f53</Sha>
    </Dependency>
    <Dependency Name="System.Security.Cryptography.Xml" Version="9.0.0-preview.4.24202.16" CoherentParentDependency="Microsoft.AspNetCore.App.Runtime.win-x64">
      <Uri>https://github.com/dotnet/runtime</Uri>
      <Sha>85e8f688ffaf02743da29adff95e98ebd22a6f53</Sha>
    </Dependency>
    <Dependency Name="System.Text.Encodings.Web" Version="9.0.0-preview.4.24202.16" CoherentParentDependency="Microsoft.AspNetCore.App.Runtime.win-x64">
      <Uri>https://github.com/dotnet/runtime</Uri>
      <Sha>85e8f688ffaf02743da29adff95e98ebd22a6f53</Sha>
    </Dependency>
    <Dependency Name="System.Text.Json" Version="9.0.0-preview.4.24202.16" CoherentParentDependency="Microsoft.AspNetCore.App.Runtime.win-x64">
      <Uri>https://github.com/dotnet/runtime</Uri>
      <Sha>85e8f688ffaf02743da29adff95e98ebd22a6f53</Sha>
    </Dependency>
    <Dependency Name="System.Runtime.Caching" Version="9.0.0-preview.4.24202.16" CoherentParentDependency="Microsoft.AspNetCore.App.Runtime.win-x64">
      <Uri>https://github.com/dotnet/runtime</Uri>
      <Sha>85e8f688ffaf02743da29adff95e98ebd22a6f53</Sha>
    </Dependency>
    <Dependency Name="Microsoft.AspNetCore.App.Ref" Version="9.0.0-preview.4.24204.1">
      <Uri>https://github.com/dotnet/aspnetcore</Uri>
      <Sha>3c667b29965c4b552d890ba08ae34a76adf4d00e</Sha>
    </Dependency>
    <Dependency Name="Microsoft.AspNetCore.App.Runtime.win-x64" Version="9.0.0-preview.4.24204.1">
      <Uri>https://github.com/dotnet/aspnetcore</Uri>
      <Sha>3c667b29965c4b552d890ba08ae34a76adf4d00e</Sha>
    </Dependency>
    <Dependency Name="Microsoft.AspNetCore.Mvc.Testing" Version="9.0.0-preview.4.24204.1">
      <Uri>https://github.com/dotnet/aspnetcore</Uri>
      <Sha>3c667b29965c4b552d890ba08ae34a76adf4d00e</Sha>
    </Dependency>
    <Dependency Name="Microsoft.AspNetCore.TestHost" Version="9.0.0-preview.4.24204.1">
      <Uri>https://github.com/dotnet/aspnetcore</Uri>
      <Sha>3c667b29965c4b552d890ba08ae34a76adf4d00e</Sha>
    </Dependency>
    <Dependency Name="Microsoft.Extensions.Caching.StackExchangeRedis" Version="9.0.0-preview.4.24204.1">
      <Uri>https://github.com/dotnet/aspnetcore</Uri>
      <Sha>3c667b29965c4b552d890ba08ae34a76adf4d00e</Sha>
    </Dependency>
    <Dependency Name="Microsoft.Extensions.Diagnostics.HealthChecks.Abstractions" Version="9.0.0-preview.4.24204.1">
      <Uri>https://github.com/dotnet/aspnetcore</Uri>
      <Sha>3c667b29965c4b552d890ba08ae34a76adf4d00e</Sha>
    </Dependency>
    <Dependency Name="Microsoft.Extensions.Diagnostics.HealthChecks" Version="9.0.0-preview.4.24204.1">
      <Uri>https://github.com/dotnet/aspnetcore</Uri>
      <Sha>3c667b29965c4b552d890ba08ae34a76adf4d00e</Sha>
    </Dependency>
    <Dependency Name="Microsoft.Extensions.Features" Version="9.0.0-preview.4.24204.1">
      <Uri>https://github.com/dotnet/aspnetcore</Uri>
      <Sha>3c667b29965c4b552d890ba08ae34a76adf4d00e</Sha>
    </Dependency>
    <Dependency Name="Microsoft.Extensions.Http.Polly" Version="9.0.0-preview.4.24204.1">
      <Uri>https://github.com/dotnet/aspnetcore</Uri>
      <Sha>3c667b29965c4b552d890ba08ae34a76adf4d00e</Sha>
    </Dependency>
    <Dependency Name="Microsoft.Extensions.ObjectPool" Version="9.0.0-preview.4.24204.1">
      <Uri>https://github.com/dotnet/aspnetcore</Uri>
      <Sha>3c667b29965c4b552d890ba08ae34a76adf4d00e</Sha>
    </Dependency>
  </ProductDependencies>
  <ToolsetDependencies>
<<<<<<< HEAD
    <Dependency Name="Microsoft.DotNet.Arcade.Sdk" Version="8.0.0-beta.24172.5">
      <Uri>https://github.com/dotnet/arcade</Uri>
      <Sha>ceb071c1060b8e6de404c065b4045442570caa18</Sha>
    </Dependency>
    <Dependency Name="Microsoft.DotNet.Helix.Sdk" Version="8.0.0-beta.24172.5">
      <Uri>https://github.com/dotnet/arcade</Uri>
      <Sha>ceb071c1060b8e6de404c065b4045442570caa18</Sha>
=======
    <Dependency Name="Microsoft.DotNet.Arcade.Sdk" Version="9.0.0-beta.24172.4">
      <Uri>https://github.com/dotnet/arcade</Uri>
      <Sha>c936d1bc358744730613d8ce54bc3e0294e5ea56</Sha>
    </Dependency>
    <Dependency Name="Microsoft.DotNet.Helix.Sdk" Version="9.0.0-beta.24172.4">
      <Uri>https://github.com/dotnet/arcade</Uri>
      <Sha>c936d1bc358744730613d8ce54bc3e0294e5ea56</Sha>
>>>>>>> 94eab528
    </Dependency>
  </ToolsetDependencies>
</Dependencies><|MERGE_RESOLUTION|>--- conflicted
+++ resolved
@@ -186,15 +186,6 @@
     </Dependency>
   </ProductDependencies>
   <ToolsetDependencies>
-<<<<<<< HEAD
-    <Dependency Name="Microsoft.DotNet.Arcade.Sdk" Version="8.0.0-beta.24172.5">
-      <Uri>https://github.com/dotnet/arcade</Uri>
-      <Sha>ceb071c1060b8e6de404c065b4045442570caa18</Sha>
-    </Dependency>
-    <Dependency Name="Microsoft.DotNet.Helix.Sdk" Version="8.0.0-beta.24172.5">
-      <Uri>https://github.com/dotnet/arcade</Uri>
-      <Sha>ceb071c1060b8e6de404c065b4045442570caa18</Sha>
-=======
     <Dependency Name="Microsoft.DotNet.Arcade.Sdk" Version="9.0.0-beta.24172.4">
       <Uri>https://github.com/dotnet/arcade</Uri>
       <Sha>c936d1bc358744730613d8ce54bc3e0294e5ea56</Sha>
@@ -202,7 +193,6 @@
     <Dependency Name="Microsoft.DotNet.Helix.Sdk" Version="9.0.0-beta.24172.4">
       <Uri>https://github.com/dotnet/arcade</Uri>
       <Sha>c936d1bc358744730613d8ce54bc3e0294e5ea56</Sha>
->>>>>>> 94eab528
     </Dependency>
   </ToolsetDependencies>
 </Dependencies>